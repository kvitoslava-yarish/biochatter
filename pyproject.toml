--- conflicted
+++ resolved
@@ -27,13 +27,10 @@
 gTTS = { version = "^2.3.2", optional = true }
 botocore = { version = "^1.33.9", optional = true }
 xinference = { version = "^0.6.5", optional = true }
-<<<<<<< HEAD
 word2number = "^1.1"
 scikit-learn = "^1.3.2"
-=======
 rsa = "^4.9"
 cryptography = "^41.0.7"
->>>>>>> 84d1a9fd
 
 [tool.poetry.extras]
 streamlit = ["streamlit"]
