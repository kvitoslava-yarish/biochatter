--- conflicted
+++ resolved
@@ -63,11 +63,8 @@
 colorcet = "^3.1.0"
 langchain-anthropic = "^0.1.22"
 anthropic = "^0.33.0"
-<<<<<<< HEAD
 docstring-parser = "^0.16.0"
-=======
 
->>>>>>> e85b2e03
 [tool.poetry.extras]
 streamlit = ["streamlit"]
 podcast = ["gTTS"]
