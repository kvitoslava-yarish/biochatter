--- conflicted
+++ resolved
@@ -31,15 +31,12 @@
     OncoKBQueryBuilder,
     OncoKBQueryParameters,
 )
-<<<<<<< HEAD
 from biochatter.api_agent.scanpy_tl import ScanpyTLQueryBuilder
-=======
 from biochatter.api_agent.scanpy_pl import (
     SCANPY_PL_QUERY_PROMPT,
     ScanpyPlQueryBuilder,
     ScanpyPlScatterQueryParameters,
 )
->>>>>>> e85b2e03
 from biochatter.llm_connect import Conversation, GptConversation
 
 
@@ -442,8 +439,6 @@
         mock_chain.invoke.assert_called_once_with(
             {"input": {expected_summary_prompt}},
         )
-
-<<<<<<< HEAD
 class TestScanpyTLQueryBuilder:
     @pytest.fixture()
     def mock_generate_pydantic_classes(self):
@@ -521,7 +516,6 @@
 
 class TestScanpyPlInterpreter:
     pass
-=======
 
 class TestScanpyPlQueryBuilder:
     @pytest.fixture()
@@ -567,5 +561,4 @@
 
         # Assert
         mock_create_runnable.invoke.assert_called_once_with(question)
-        assert result == mock_query_obj
->>>>>>> e85b2e03
+        assert result == mock_query_obj