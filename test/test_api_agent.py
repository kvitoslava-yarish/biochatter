import os
from collections.abc import Callable
from typing import Any
from unittest.mock import MagicMock, patch

import pytest
from pydantic import BaseModel

from biochatter.api_agent.abc import (
    BaseFetcher,
    BaseInterpreter,
    BaseQueryBuilder,
)
from biochatter.api_agent.anndata import AnnDataIOQueryBuilder
from biochatter.api_agent.api_agent import APIAgent
from biochatter.api_agent.blast import (
    BLAST_QUERY_PROMPT,
    BLAST_SUMMARY_PROMPT,
    BlastFetcher,
    BlastInterpreter,
    BlastQueryBuilder,
    BlastQueryParameters,
)
from biochatter.api_agent.oncokb import (
    ONCOKB_QUERY_PROMPT,
    ONCOKB_SUMMARY_PROMPT,
    OncoKBFetcher,
    OncoKBInterpreter,
    OncoKBQueryBuilder,
    OncoKBQueryParameters,
)
<<<<<<< HEAD
from biochatter.api_agent.scanpy_pl import ScanpyPlQueryBuilder
=======
from biochatter.api_agent.scanpy_pl import (
    SCANPY_PL_QUERY_PROMPT,
    ScanpyPlQueryBuilder,
    ScanpyPlScatterQueryParameters,
)
>>>>>>> e85b2e03
from biochatter.llm_connect import Conversation, GptConversation


def conversation_factory():
    conversation = GptConversation(
        model_name="gpt-4o",
        correct=False,
        prompts={},
    )
    conversation.set_api_key(os.getenv("OPENAI_API_KEY"), user="test")
    return conversation


class TestQueryBuilder(BaseQueryBuilder):
    def create_runnable(
        self,
        query_parameters: BaseModel,
        conversation: Conversation,
    ) -> Callable[..., Any]:
        return "mock_runnable"

    def parameterise_query(
        self,
        question: str,
        conversation: Conversation,
    ) -> list[BaseModel]:
        return ["mock_result"]


class TestFetcher(BaseFetcher):
    def submit_query(self, request_data):
        return "mock_url"

    def fetch_results(
        self,
        request_data: list[BaseModel],
        retries: int | None = 3,
    ) -> str:
        return "mock_results"


class TestInterpreter(BaseInterpreter):
    def summarise_results(
        self,
        question: str,
        conversation_factory: Callable[..., Any],
        response_text: str,
    ) -> str:
        return "mock_summary"


class MockModel(BaseModel):
    field: str


@pytest.fixture
def query_builder():
    return TestQueryBuilder()


@pytest.fixture
def fetcher():
    return TestFetcher()


@pytest.fixture
def interpreter():
    return TestInterpreter()


@pytest.fixture
def test_agent(query_builder, fetcher, interpreter):
    return APIAgent(
        conversation_factory=MagicMock(),
        query_builder=query_builder,
        fetcher=fetcher,
        interpreter=interpreter,
    )


class TestAPIAgent:
    def test_parameterise_query(self, test_agent):
        result = test_agent.parameterise_query("Mock question")
        assert result == ["mock_result"]

    def test_fetch_results(self, test_agent):
        result = test_agent.fetch_results("mock_query_model")
        assert result == "mock_results"

    def test_summarise_results(self, test_agent):
        result = test_agent.summarise_results("mock_question", "mock_results")
        assert result == "mock_summary"

    def test_execute(self, test_agent):
        result = test_agent.execute("mock_question")
        assert result == "mock_summary"


class TestBlastQueryBuilder:
    @patch("biochatter.api_agent.blast.BlastQueryBuilder.create_runnable")
    def test_create_runnable(self, mock_create_runnable):
        # Arrange
        mock_runnable = MagicMock()
        mock_create_runnable.return_value = mock_runnable

        query_parameters = BlastQueryParameters()
        builder = BlastQueryBuilder()

        # Act
        result = builder.create_runnable(
            query_parameters=query_parameters,
            llm=None,
        )

        # Assert
        mock_create_runnable.assert_called_once_with(
            query_parameters=query_parameters,
            llm=None,
        )
        assert result == mock_runnable

    @patch("biochatter.api_agent.blast.BlastQueryBuilder.create_runnable")
    @patch("biochatter.llm_connect.GptConversation")
    def test_parameterise_query(self, mock_conversation, mock_create_runnable):
        # Arrange
        mock_runnable = MagicMock()
        mock_create_runnable.return_value = mock_runnable

        mock_blast_query_parameters = MagicMock()
        mock_runnable.invoke.return_value = mock_blast_query_parameters

        question = "What is the sequence of the gene?"
        mock_conversation_instance = mock_conversation.return_value

        builder = BlastQueryBuilder()

        # Act
        result = builder.parameterise_query(
            question,
            mock_conversation_instance,
        )

        # Assert
        mock_create_runnable.assert_called_once_with(
            query_parameters=BlastQueryParameters,
            conversation=mock_conversation_instance,
        )
        mock_runnable.invoke.assert_called_once_with(
            {"input": f"Answer:\n{question} based on:\n {BLAST_QUERY_PROMPT}"},
        )
        assert isinstance(result, list)
        assert len(result) == 1
        assert result[0] == mock_blast_query_parameters
        assert hasattr(result[0], "question_uuid")


class TestBlastFetcher:
    @patch("biochatter.api_agent.blast.BlastFetcher._submit_query")
    def test_submit_query(self, mock_submit_query):
        # Arrange
        mock_response = MagicMock()
        mock_submit_query.return_value = mock_response

        query_parameters = BlastQueryParameters()
        fetcher = BlastFetcher()

        # Act
        result = fetcher._submit_query(query_parameters)

        # Assert
        mock_submit_query.assert_called_once_with(query_parameters)
        assert result == mock_response

    @patch("biochatter.api_agent.blast.BlastFetcher.fetch_results")
    def test_fetch_results(self, mock_fetch_results):
        # Arrange
        mock_response = MagicMock()
        mock_fetch_results.return_value = mock_response

        query_parameters = [BlastQueryParameters()]
        fetcher = BlastFetcher()

        # Act
        result = fetcher.fetch_results(query_parameters)

        # Assert
        mock_fetch_results.assert_called_once_with([query_parameters[0]])
        assert result == mock_response

    @patch("requests.post")
    def test_submit_query_value_error(self, mock_post):
        # Arrange
        mock_response = MagicMock()
        mock_response.text = "No RID found in this response"
        mock_response.raise_for_status = MagicMock()
        mock_post.return_value = mock_response

        query_parameters = BlastQueryParameters(
            cmd="some_cmd",
            program="some_program",
            database="some_database",
            query="some_query",
            format_type="some_format",
            megablast="some_megablast",
            max_hits=10,
            url="http://example.com/blast",
        )
        fetcher = BlastFetcher()

        # Act & Assert
        with pytest.raises(
            ValueError,
            match="RID not found in BLAST submission response.",
        ):
            fetcher._submit_query(query_parameters)


@pytest.fixture
def mock_conversation():
    with patch("biochatter.llm_connect.GptConversation") as mock:
        yield mock


@pytest.fixture
def mock_output_parser():
    with patch("biochatter.api_agent.blast.StrOutputParser") as mock:
        mock_parser = MagicMock()
        mock.return_value = mock_parser
        yield mock_parser


@pytest.fixture
def mock_chain(mock_conversation, mock_output_parser):
    with patch(
        "biochatter.api_agent.blast.ChatPromptTemplate.from_messages",
    ) as mock_prompt:
        mock_prompt_instance = MagicMock()
        mock_prompt.return_value = mock_prompt_instance
        mock_chain = mock_prompt_instance | mock_conversation.chat | mock_output_parser
        yield mock_chain


class TestBlastInterpreter:
    # FIX THIS TEST
    def test_summarise_results(mock_prompt, mock_conversation, mock_chain):
        # Arrange
        interpreter = BlastInterpreter()
        question = "What is the best hit?"
        expected_context = "Mocked context from file"
        expected_summary_prompt = BLAST_SUMMARY_PROMPT.format(
            question=question,
            context=expected_context,
        )
        expected_answer = "Mocked answer"
        # Mock the methods and functions
        mock_chain.invoke = MagicMock(return_value=expected_answer)

        # Act
        result = interpreter.summarise_results(
            question,
            mock_conversation,
            expected_context,
        )

        # Assert
        assert result == expected_answer
        mock_chain.invoke.assert_called_once_with(
            {"input": {expected_summary_prompt}},
        )


class TestOncoKBQueryBuilder:
    @patch("biochatter.api_agent.oncokb.OncoKBQueryBuilder.create_runnable")
    def test_create_runnable(self, mock_create_runnable):
        # Arrange
        mock_runnable = MagicMock()
        mock_create_runnable.return_value = mock_runnable

        query_parameters = OncoKBQueryParameters(
            endpoint="specific/endPoint/toHit",
            base_url="https://demo.oncokb.org/api/v1",
        )
        builder = OncoKBQueryBuilder()

        # Act
        result = builder.create_runnable(
            query_parameters=query_parameters,
            llm=None,
        )

        # Assert
        mock_create_runnable.assert_called_once_with(
            query_parameters=query_parameters,
            llm=None,
        )
        assert result == mock_runnable

    @patch("biochatter.api_agent.oncokb.OncoKBQueryBuilder.create_runnable")
    @patch("biochatter.llm_connect.GptConversation")
    def test_parameterise_query(self, mock_conversation, mock_create_runnable):
        # Arrange
        mock_runnable = MagicMock()
        mock_create_runnable.return_value = mock_runnable

        mock_oncokb_query_parameters = MagicMock()
        mock_runnable.invoke.return_value = mock_oncokb_query_parameters

        question = "What is the sequence of the gene?"
        mock_conversation_instance = mock_conversation.return_value

        builder = OncoKBQueryBuilder()

        # Act
        result = builder.parameterise_query(
            question,
            mock_conversation_instance,
        )

        # Assert
        mock_create_runnable.assert_called_once_with(
            query_parameters=OncoKBQueryParameters,
            conversation=mock_conversation_instance,
        )
        mock_runnable.invoke.assert_called_once_with(
            {"input": f"Answer:\n{question} based on:\n {ONCOKB_QUERY_PROMPT}"},
        )
        assert isinstance(result, list)
        assert len(result) == 1
        assert result[0] == mock_oncokb_query_parameters
        assert hasattr(result[0], "question_uuid")


class TestOncoKBFetcher:
    @patch("biochatter.api_agent.oncokb.OncoKBFetcher.fetch_results")
    def test_fetch_results(self, mock_fetch_results):
        # Arrange
        mock_response = MagicMock()
        mock_fetch_results.return_value = mock_response

        query_parameters = [OncoKBQueryParameters(endpoint="test/endpoint")]
        fetcher = OncoKBFetcher()

        # Act
        result = fetcher.fetch_results(query_parameters)

        # Assert
        mock_fetch_results.assert_called_once_with(query_parameters)
        assert result == mock_response


@pytest.fixture
def mock_conversation():
    with patch("biochatter.llm_connect.GptConversation") as mock:
        yield mock


@pytest.fixture
def mock_output_parser():
    with patch("biochatter.api_agent.oncokb.StrOutputParser") as mock:
        mock_parser = MagicMock()
        mock.return_value = mock_parser
        yield mock_parser


@pytest.fixture
def mock_chain(mock_conversation, mock_output_parser):
    with patch(
        "biochatter.api_agent.oncokb.ChatPromptTemplate.from_messages",
    ) as mock_prompt:
        mock_prompt_instance = MagicMock()
        mock_prompt.return_value = mock_prompt_instance
        mock_chain = mock_prompt_instance | mock_conversation.chat | mock_output_parser
        yield mock_chain


class TestOncoKBInterpreter:
    def test_summarise_results(mock_prompt, mock_conversation, mock_chain):
        # Arrange
        interpreter = OncoKBInterpreter()
        question = "What is the best hit?"
        expected_context = "Mocked context from file"
        expected_summary_prompt = ONCOKB_SUMMARY_PROMPT.format(
            question=question,
            context=expected_context,
        )
        expected_answer = "Mocked answer"

        # Mock the methods and functions
        mock_chain.invoke = MagicMock(return_value=expected_answer)

        # Act
        result = interpreter.summarise_results(
            question,
            mock_conversation,
            expected_context,
        )

        # Assert
        assert result == expected_answer
        mock_chain.invoke.assert_called_once_with(
            {"input": {expected_summary_prompt}},
        )


class TestScanpyPlQueryBuilder:
    @pytest.fixture
    def mock_create_runnable(self):
        with patch(
            "biochatter.api_agent.scanpy_pl.ScanpyPlQueryBuilder.create_runnable",
        ) as mock:
            mock_runnable = MagicMock()
            mock.return_value = mock_runnable
            yield mock_runnable

<<<<<<< HEAD
    def test_create_runnable(self):
        pass

    def test_parameterise_query(self, mock_create_runnable):
        # Arrange
        query_builder = ScanpyPlQueryBuilder()
        mock_conversation = MagicMock()
        question = "Create a scatter plot of n_genes_by_counts vs total_counts."
        expected_input = f"{question}"

        mock_query_obj = MagicMock()
        mock_create_runnable.invoke.return_value = mock_query_obj

        # Act
        result = query_builder.parameterise_query(question, mock_conversation)

        # Assert
        mock_create_runnable.invoke.assert_called_once_with(expected_input)
        assert result == mock_query_obj
=======
>>>>>>> e85b2e03


class TestScanpyPlFetcher:
    pass


class TestScanpyPlInterpreter:
    pass


class TestAnndataIOQueryBuilder:
    @pytest.fixture
    def mock_create_runnable(self):
        with patch(
            "biochatter.api_agent.anndata.AnnDataIOQueryBuilder.create_runnable",
        ) as mock:
            mock_runnable = MagicMock()
            mock.return_value = mock_runnable
            yield mock_runnable

    def test_create_runnable(self):
        pass

    def test_parameterise_query(self, mock_create_runnable):
        # Arrange
        query_builder = AnnDataIOQueryBuilder()
        mock_conversation = MagicMock()
        question = "read a .h5ad file into an anndata object."
<<<<<<< HEAD
        expected_input = f"{question}"
=======
>>>>>>> e85b2e03

        mock_query_obj = MagicMock()
        mock_create_runnable.invoke.return_value = mock_query_obj

        # Act
        result = query_builder.parameterise_query(question, mock_conversation)

        # Assert
        mock_create_runnable.invoke.assert_called_once_with(question)
        assert result == mock_query_obj<|MERGE_RESOLUTION|>--- conflicted
+++ resolved
@@ -29,15 +29,7 @@
     OncoKBQueryBuilder,
     OncoKBQueryParameters,
 )
-<<<<<<< HEAD
 from biochatter.api_agent.scanpy_pl import ScanpyPlQueryBuilder
-=======
-from biochatter.api_agent.scanpy_pl import (
-    SCANPY_PL_QUERY_PROMPT,
-    ScanpyPlQueryBuilder,
-    ScanpyPlScatterQueryParameters,
-)
->>>>>>> e85b2e03
 from biochatter.llm_connect import Conversation, GptConversation
 
 
@@ -452,7 +444,6 @@
             mock.return_value = mock_runnable
             yield mock_runnable
 
-<<<<<<< HEAD
     def test_create_runnable(self):
         pass
 
@@ -472,8 +463,6 @@
         # Assert
         mock_create_runnable.invoke.assert_called_once_with(expected_input)
         assert result == mock_query_obj
-=======
->>>>>>> e85b2e03
 
 
 class TestScanpyPlFetcher:
@@ -502,10 +491,7 @@
         query_builder = AnnDataIOQueryBuilder()
         mock_conversation = MagicMock()
         question = "read a .h5ad file into an anndata object."
-<<<<<<< HEAD
         expected_input = f"{question}"
-=======
->>>>>>> e85b2e03
 
         mock_query_obj = MagicMock()
         mock_create_runnable.invoke.return_value = mock_query_obj
