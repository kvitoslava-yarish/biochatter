from biochatter.vectorstore import (
    DocumentEmbedder,
    DocumentReader,
    Document,
    XinferenceDocumentEmbedder,
)
import os
from unittest.mock import patch

print(os.getcwd())

# setup milvus connection
if os.getenv("DEVCONTAINER"):
    _HOST = "milvus-standalone"
else:
    _HOST = "127.0.0.1"
_PORT = "19530"

splitted_docs = [
    Document(
        page_content='Democratising',
        metadata={'format': 'PDF 1.4', 'title': 'Accepted_Version_Editor_edits_May_2023', 'producer': 'Skia/PDF m115 Google Docs Renderer', 'source': 'pdf'}
    ),
    Document(
        page_content='',
        metadata={'format': 'PDF 1.4', 'title': 'Accepted_Version_Editor_edits_May_2023', 'producer': 'Skia/PDF m115 Google Docs Renderer', 'source': 'pdf'}
    ),
    Document(
        page_content='',
        metadata={'format': 'PDF 1.4', 'title': 'Accepted_Version_Editor_edits_May_2023', 'producer': 'Skia/PDF m115 Google Docs Renderer', 'source': 'pdf'}
    )
]
    

<<<<<<< HEAD
@patch("biochatter.vectorstore.OpenAIEmbeddings")
@patch("biochatter.vectorstore.VectorDatabaseHostMilvus")
@patch("biochatter.vectorstore.RecursiveCharacterTextSplitter")
def test_document_summariser(mock_textsplitter, mock_host, mock_openaiembeddings):
=======
def test_retrieval_augmented_generation():
>>>>>>> dcb3a1c6
    # runs long, requires OpenAI API key and local milvus server
    # uses ada-002 for embeddings
    search_docs = [
        Document(
            page_content='Democratising knowledge representation with BioCypher\nSebastian Lobentanzer1,*, Patrick Aloy2,3, Jan Baumbach4, Balazs Bohar5,6, Pornpimol\nCharoentong8,9, Katharina Danhauser10, Tunca Doğan11,12, Johann Dreo13,14, Ian Dunham15,16,\nAdrià Fernandez-Torras2, Benjamin M. Gyori17, Michael',
            metadata={id: '1'}
        ),
        Document(
            page_content='BioCypher has been built with continuous consideration of the FAIR and TRUST',
            metadata={id: '1'}
        ),
        Document(
            page_content='adopting their own, arbitrary formats of representation. To our knowledge, no\nframework provides easy access to state-of-the-art KGs to the average biomedical researcher,\na gap that BioCypher aims to fill. We demonstrate some key advantages of BioCypher by\ncase studies in Supplementary Note 5.\n5\nFigure ',
            metadata={id: '1'}
        )
    ]
    mock_textsplitter.from_huggingface_tokenizer.return_value = mock_textsplitter()
    mock_textsplitter.from_tiktoken_encoder.return_value = mock_textsplitter()
    mock_textsplitter.return_value.split_documents.return_value = splitted_docs
    mock_host.return_value.store_embeddings.return_value = '1'
    mock_host.return_value.similarity_search.return_value = search_docs


    pdf_path = "test/bc_summary.pdf"
    with open(pdf_path, "rb") as f:
        doc_bytes = f.read()
    assert isinstance(doc_bytes, bytes)

    reader = DocumentReader()
    doc = reader.document_from_pdf(doc_bytes)
    rag_agent = DocumentEmbedder(
        embedding_collection_name="openai_embedding_test",
        metadata_collection_name="openai_metadata_test",
    )
    rag_agent.connect(_HOST, _PORT)
    doc_id = rag_agent.save_document(doc)
    assert isinstance(doc_id, str)
    assert len(doc_id) > 0

    query = "What is BioCypher?"
    results = rag_agent.similarity_search(query)
    assert len(results) == 3
    assert all(["BioCypher" in result.page_content for result in results])

    docs = rag_agent.get_all_documents()
    cnt = len(docs)
    assert cnt > 0
    rag_agent.remove_document(doc_id)
    docs = rag_agent.get_all_documents()
    assert (cnt - 1) == len(docs)


def test_retrieval_augmented_generation_generic_api():
    # runs long, requires OpenAI API key and local milvus server
    pdf_path = "test/bc_summary.pdf"
    with open(pdf_path, "rb") as f:
        doc_bytes = f.read()
    assert isinstance(doc_bytes, bytes)

    reader = DocumentReader()
    doc = reader.document_from_pdf(doc_bytes)

    rag_agent = XinferenceDocumentEmbedder(
        base_url=os.getenv(
            "GENERIC_TEST_OPENAI_BASE_URL", "http://llm.biocypher.org/"
        ),
        embedding_collection_name="xinference_embedding_test",
        metadata_collection_name="xinference_metadata_test",
    )
    rag_agent.connect(_HOST, _PORT)

    doc_id = rag_agent.save_document(doc)
    assert isinstance(doc_id, str)
    assert len(doc_id) > 0

    query = "What is BioCypher?"
    results = rag_agent.similarity_search(query)
    assert len(results) == 3
    assert all(["BioCypher" in result.page_content for result in results])

<<<<<<< HEAD
    mock_host.return_value.get_all_documents.return_value = [{"id": "1"}, {"id": "2"}]
    docs = docsum.get_all_documents()
    cnt = len(docs)
    assert cnt > 0
    docsum.remove_document(doc_id)
    mock_host.return_value.get_all_documents.return_value = [{"id": "2"}]
    docs = docsum.get_all_documents()
=======
    docs = rag_agent.get_all_documents()
    cnt = len(docs)
    assert cnt > 0
    rag_agent.remove_document(doc_id)
    docs = rag_agent.get_all_documents()
>>>>>>> dcb3a1c6
    assert (cnt - 1) == len(docs)
    mock_host.return_value.remove_document.assert_called_once()


def test_load_txt():
    reader = DocumentReader()
    text_path = "test/bc_summary.txt"
    document = reader.load_document(text_path)
    assert isinstance(document, list)
    assert isinstance(document[0], Document)


def test_load_pdf():
    reader = DocumentReader()
    pdf_path = "test/bc_summary.pdf"
    document = reader.load_document(pdf_path)
    assert isinstance(document, list)
    assert isinstance(document[0], Document)


def test_byte_txt():
    text_path = "test/bc_summary.txt"
    with open(text_path, "rb") as f:
        document = f.read()
    assert isinstance(document, bytes)

    reader = DocumentReader()
    doc = reader.document_from_txt(document)
    assert isinstance(doc, list)
    assert isinstance(doc[0], Document)
    # do we want byte string or regular string?


def test_byte_pdf():
    pdf_path = "test/bc_summary.pdf"
    # open as type "application/pdf"
    with open(pdf_path, "rb") as f:
        document = f.read()
    assert isinstance(document, bytes)

    reader = DocumentReader()
    doc = reader.document_from_pdf(document)
    assert isinstance(doc, list)
    assert isinstance(doc[0], Document)
    assert "numerous attempts at standardising KGs" in doc[0].page_content


CHUNK_SIZE = 100
CHUNK_OVERLAP = 10

def check_document_splitter(
    rag_agent: DocumentEmbedder,
    fn: str,
    expected_length: int,
):
    reader = DocumentReader()
    doc = reader.load_document(fn)
    splitted = rag_agent._split_document(doc)
    assert expected_length == len(splitted)

<<<<<<< HEAD
@patch("biochatter.vectorstore.OpenAIEmbeddings")
@patch('biochatter.vectorstore.VectorDatabaseHostMilvus')
@patch("biochatter.vectorstore.RecursiveCharacterTextSplitter")
def test_split_by_characters(mock_textsplitter, mock_host, mock_embeddings):
    # character splitter
    mock_textsplitter.from_huggingface_tokenizer.return_value = mock_textsplitter()
    mock_textsplitter.from_tiktoken_encoder.return_value = mock_textsplitter()
    mock_textsplitter.return_value.split_documents.return_value = splitted_docs
    docsum = DocumentEmbedder(
        chunk_size=CHUNK_SIZE,
        chunk_overlap=CHUNK_OVERLAP,
    )
    check_document_splitter(docsum, "test/bc_summary.pdf", len(splitted_docs))
    check_document_splitter(docsum, "test/dcn.pdf", len(splitted_docs))
    check_document_splitter(docsum, "test/bc_summary.txt", len(splitted_docs))
    
    # tiktoken
    docsum = DocumentEmbedder(
=======

def test_split_by_characters():
    # requires OpenAI API key
    rag_agent = DocumentEmbedder(
        chunk_size=CHUNK_SIZE,
        chunk_overlap=CHUNK_OVERLAP,
    )
    check_document_splitter(rag_agent, "test/bc_summary.pdf", 195)
    check_document_splitter(rag_agent, "test/dcn.pdf", 246)
    check_document_splitter(rag_agent, "test/bc_summary.txt", 103)


def test_split_by_tokens_tiktoken():
    # requires OpenAI API key
    rag_agent = DocumentEmbedder(
>>>>>>> dcb3a1c6
        split_by_characters=False,
        chunk_size=CHUNK_SIZE,
        chunk_overlap=CHUNK_OVERLAP,
    )
<<<<<<< HEAD
    check_document_splitter(docsum, "test/bc_summary.pdf", len(splitted_docs))
    mock_textsplitter.from_tiktoken_encoder.assert_called_once()
    check_document_splitter(docsum, "test/dcn.pdf", len(splitted_docs))
    assert mock_textsplitter.from_tiktoken_encoder.call_count == 2
    check_document_splitter(docsum, "test/bc_summary.txt", len(splitted_docs))
    assert mock_textsplitter.from_tiktoken_encoder.call_count == 3

    # huggingface tokenizer
    docsum = DocumentEmbedder(
=======
    check_document_splitter(rag_agent, "test/bc_summary.pdf", 46)
    check_document_splitter(rag_agent, "test/dcn.pdf", 69)
    check_document_splitter(rag_agent, "test/bc_summary.txt", 20)


def test_split_by_tokens_tokenizers():
    # requires OpenAI API key
    rag_agent = DocumentEmbedder(
>>>>>>> dcb3a1c6
        split_by_characters=False,
        model="bigscience/bloom",
        chunk_size=CHUNK_SIZE,
        chunk_overlap=CHUNK_OVERLAP,
    )
<<<<<<< HEAD
    check_document_splitter(docsum, "test/bc_summary.pdf", len(splitted_docs))
    mock_textsplitter.from_huggingface_tokenizer.assert_called_once()
    check_document_splitter(docsum, "test/dcn.pdf", len(splitted_docs))
    assert mock_textsplitter.from_huggingface_tokenizer.call_count == 2
    check_document_splitter(docsum, "test/bc_summary.txt", len(splitted_docs))
    assert mock_textsplitter.from_huggingface_tokenizer.call_count == 3
=======
    check_document_splitter(rag_agent, "test/bc_summary.pdf", 48)
    check_document_splitter(rag_agent, "test/dcn.pdf", 72)
    check_document_splitter(rag_agent, "test/bc_summary.txt", 21)
>>>>>>> dcb3a1c6
<|MERGE_RESOLUTION|>--- conflicted
+++ resolved
@@ -30,32 +30,26 @@
         metadata={'format': 'PDF 1.4', 'title': 'Accepted_Version_Editor_edits_May_2023', 'producer': 'Skia/PDF m115 Google Docs Renderer', 'source': 'pdf'}
     )
 ]
-    
-
-<<<<<<< HEAD
+search_docs = [
+    Document(
+        page_content='Democratising knowledge representation with BioCypher\nSebastian Lobentanzer1,*, Patrick Aloy2,3, Jan Baumbach4, Balazs Bohar5,6, Pornpimol\nCharoentong8,9, Katharina Danhauser10, Tunca Doğan11,12, Johann Dreo13,14, Ian Dunham15,16,\nAdrià Fernandez-Torras2, Benjamin M. Gyori17, Michael',
+        metadata={id: '1'}
+    ),
+    Document(
+        page_content='BioCypher has been built with continuous consideration of the FAIR and TRUST',
+        metadata={id: '1'}
+    ),
+    Document(
+        page_content='adopting their own, arbitrary formats of representation. To our knowledge, no\nframework provides easy access to state-of-the-art KGs to the average biomedical researcher,\na gap that BioCypher aims to fill. We demonstrate some key advantages of BioCypher by\ncase studies in Supplementary Note 5.\n5\nFigure ',
+        metadata={id: '1'}
+    )
+]
+
 @patch("biochatter.vectorstore.OpenAIEmbeddings")
 @patch("biochatter.vectorstore.VectorDatabaseHostMilvus")
 @patch("biochatter.vectorstore.RecursiveCharacterTextSplitter")
-def test_document_summariser(mock_textsplitter, mock_host, mock_openaiembeddings):
-=======
-def test_retrieval_augmented_generation():
->>>>>>> dcb3a1c6
-    # runs long, requires OpenAI API key and local milvus server
-    # uses ada-002 for embeddings
-    search_docs = [
-        Document(
-            page_content='Democratising knowledge representation with BioCypher\nSebastian Lobentanzer1,*, Patrick Aloy2,3, Jan Baumbach4, Balazs Bohar5,6, Pornpimol\nCharoentong8,9, Katharina Danhauser10, Tunca Doğan11,12, Johann Dreo13,14, Ian Dunham15,16,\nAdrià Fernandez-Torras2, Benjamin M. Gyori17, Michael',
-            metadata={id: '1'}
-        ),
-        Document(
-            page_content='BioCypher has been built with continuous consideration of the FAIR and TRUST',
-            metadata={id: '1'}
-        ),
-        Document(
-            page_content='adopting their own, arbitrary formats of representation. To our knowledge, no\nframework provides easy access to state-of-the-art KGs to the average biomedical researcher,\na gap that BioCypher aims to fill. We demonstrate some key advantages of BioCypher by\ncase studies in Supplementary Note 5.\n5\nFigure ',
-            metadata={id: '1'}
-        )
-    ]
+def test_retrieval_augmented_generation(mock_textsplitter, mock_host, mock_openaiembeddings):
+    # mocking 
     mock_textsplitter.from_huggingface_tokenizer.return_value = mock_textsplitter()
     mock_textsplitter.from_tiktoken_encoder.return_value = mock_textsplitter()
     mock_textsplitter.return_value.split_documents.return_value = splitted_docs
@@ -84,16 +78,27 @@
     assert len(results) == 3
     assert all(["BioCypher" in result.page_content for result in results])
 
+    mock_host.return_value.get_all_documents.return_value = [{"id": "1"}, {"id": "2"}]
     docs = rag_agent.get_all_documents()
     cnt = len(docs)
     assert cnt > 0
     rag_agent.remove_document(doc_id)
+    mock_host.return_value.get_all_documents.return_value = [{"id": "2"}]
     docs = rag_agent.get_all_documents()
     assert (cnt - 1) == len(docs)
-
-
-def test_retrieval_augmented_generation_generic_api():
-    # runs long, requires OpenAI API key and local milvus server
+    mock_host.return_value.remove_document.assert_called_once()
+
+@patch("biochatter.vectorstore.XinferenceEmbeddings")
+@patch("biochatter.vectorstore.VectorDatabaseHostMilvus")
+@patch("biochatter.vectorstore.RecursiveCharacterTextSplitter")
+def test_retrieval_augmented_generation_generic_api(mock_textsplitter, mock_host, mock_embeddings):
+    # mocking 
+    mock_textsplitter.from_huggingface_tokenizer.return_value = mock_textsplitter()
+    mock_textsplitter.from_tiktoken_encoder.return_value = mock_textsplitter()
+    mock_textsplitter.return_value.split_documents.return_value = splitted_docs
+    mock_host.return_value.store_embeddings.return_value = '1'
+    mock_host.return_value.similarity_search.return_value = search_docs
+
     pdf_path = "test/bc_summary.pdf"
     with open(pdf_path, "rb") as f:
         doc_bytes = f.read()
@@ -120,24 +125,15 @@
     assert len(results) == 3
     assert all(["BioCypher" in result.page_content for result in results])
 
-<<<<<<< HEAD
     mock_host.return_value.get_all_documents.return_value = [{"id": "1"}, {"id": "2"}]
-    docs = docsum.get_all_documents()
-    cnt = len(docs)
-    assert cnt > 0
-    docsum.remove_document(doc_id)
-    mock_host.return_value.get_all_documents.return_value = [{"id": "2"}]
-    docs = docsum.get_all_documents()
-=======
     docs = rag_agent.get_all_documents()
     cnt = len(docs)
     assert cnt > 0
     rag_agent.remove_document(doc_id)
-    docs = rag_agent.get_all_documents()
->>>>>>> dcb3a1c6
+    mock_host.return_value.get_all_documents.return_value = [{"id": "2"}]
+    docs = rag_agent.get_all_documents()
     assert (cnt - 1) == len(docs)
     mock_host.return_value.remove_document.assert_called_once()
-
 
 def test_load_txt():
     reader = DocumentReader()
@@ -195,7 +191,6 @@
     splitted = rag_agent._split_document(doc)
     assert expected_length == len(splitted)
 
-<<<<<<< HEAD
 @patch("biochatter.vectorstore.OpenAIEmbeddings")
 @patch('biochatter.vectorstore.VectorDatabaseHostMilvus')
 @patch("biochatter.vectorstore.RecursiveCharacterTextSplitter")
@@ -204,71 +199,37 @@
     mock_textsplitter.from_huggingface_tokenizer.return_value = mock_textsplitter()
     mock_textsplitter.from_tiktoken_encoder.return_value = mock_textsplitter()
     mock_textsplitter.return_value.split_documents.return_value = splitted_docs
-    docsum = DocumentEmbedder(
+    rag_agent = DocumentEmbedder(
         chunk_size=CHUNK_SIZE,
         chunk_overlap=CHUNK_OVERLAP,
     )
-    check_document_splitter(docsum, "test/bc_summary.pdf", len(splitted_docs))
-    check_document_splitter(docsum, "test/dcn.pdf", len(splitted_docs))
-    check_document_splitter(docsum, "test/bc_summary.txt", len(splitted_docs))
+    check_document_splitter(rag_agent, "test/bc_summary.pdf", len(splitted_docs))
+    check_document_splitter(rag_agent, "test/dcn.pdf", len(splitted_docs))
+    check_document_splitter(rag_agent, "test/bc_summary.txt", len(splitted_docs))
     
     # tiktoken
-    docsum = DocumentEmbedder(
-=======
-
-def test_split_by_characters():
-    # requires OpenAI API key
-    rag_agent = DocumentEmbedder(
-        chunk_size=CHUNK_SIZE,
-        chunk_overlap=CHUNK_OVERLAP,
-    )
-    check_document_splitter(rag_agent, "test/bc_summary.pdf", 195)
-    check_document_splitter(rag_agent, "test/dcn.pdf", 246)
-    check_document_splitter(rag_agent, "test/bc_summary.txt", 103)
-
-
-def test_split_by_tokens_tiktoken():
-    # requires OpenAI API key
-    rag_agent = DocumentEmbedder(
->>>>>>> dcb3a1c6
+    rag_agent = DocumentEmbedder(
         split_by_characters=False,
         chunk_size=CHUNK_SIZE,
         chunk_overlap=CHUNK_OVERLAP,
     )
-<<<<<<< HEAD
-    check_document_splitter(docsum, "test/bc_summary.pdf", len(splitted_docs))
+    check_document_splitter(rag_agent, "test/bc_summary.pdf", len(splitted_docs))
     mock_textsplitter.from_tiktoken_encoder.assert_called_once()
-    check_document_splitter(docsum, "test/dcn.pdf", len(splitted_docs))
+    check_document_splitter(rag_agent, "test/dcn.pdf", len(splitted_docs))
     assert mock_textsplitter.from_tiktoken_encoder.call_count == 2
-    check_document_splitter(docsum, "test/bc_summary.txt", len(splitted_docs))
+    check_document_splitter(rag_agent, "test/bc_summary.txt", len(splitted_docs))
     assert mock_textsplitter.from_tiktoken_encoder.call_count == 3
 
     # huggingface tokenizer
-    docsum = DocumentEmbedder(
-=======
-    check_document_splitter(rag_agent, "test/bc_summary.pdf", 46)
-    check_document_splitter(rag_agent, "test/dcn.pdf", 69)
-    check_document_splitter(rag_agent, "test/bc_summary.txt", 20)
-
-
-def test_split_by_tokens_tokenizers():
-    # requires OpenAI API key
-    rag_agent = DocumentEmbedder(
->>>>>>> dcb3a1c6
+    rag_agent = DocumentEmbedder(
         split_by_characters=False,
         model="bigscience/bloom",
         chunk_size=CHUNK_SIZE,
         chunk_overlap=CHUNK_OVERLAP,
     )
-<<<<<<< HEAD
-    check_document_splitter(docsum, "test/bc_summary.pdf", len(splitted_docs))
+    check_document_splitter(rag_agent, "test/bc_summary.pdf", len(splitted_docs))
     mock_textsplitter.from_huggingface_tokenizer.assert_called_once()
-    check_document_splitter(docsum, "test/dcn.pdf", len(splitted_docs))
+    check_document_splitter(rag_agent, "test/dcn.pdf", len(splitted_docs))
     assert mock_textsplitter.from_huggingface_tokenizer.call_count == 2
-    check_document_splitter(docsum, "test/bc_summary.txt", len(splitted_docs))
+    check_document_splitter(rag_agent, "test/bc_summary.txt", len(splitted_docs))
     assert mock_textsplitter.from_huggingface_tokenizer.call_count == 3
-=======
-    check_document_splitter(rag_agent, "test/bc_summary.pdf", 48)
-    check_document_splitter(rag_agent, "test/dcn.pdf", 72)
-    check_document_splitter(rag_agent, "test/bc_summary.txt", 21)
->>>>>>> dcb3a1c6
