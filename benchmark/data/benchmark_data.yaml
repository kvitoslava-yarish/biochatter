--- conflicted
+++ resolved
@@ -399,43 +399,6 @@
 
 # regex
 
-<<<<<<< HEAD
-###########################################################################################################
-# Test case: Using LLM for patient interview in progress -> Differenzialdiagnose
-###########################################################################################################
-- case: patient_single_answer_yes
-  input:
-    prompt: "Haben Sie in letzter Zeit Veränderungen in Ihrem Gesundheitszustand bemerkt?"
-    system_messages: [
-      "Sie erhalten eine Frage, die Sie nur mit ‚Ja‘ oder ‚Nein‘ beantworten sollten"
-        ]
-  expected:
-    answer: "ja"
-- case: patient_multiple_choice
-  input:
-    prompt: "Welche Beschwerden haben Sie derzeit? (a) Kopfschmerzen, (b) Bauchschmerzen, (c) Rückenschmerzen, (d) Keine Beschwerden"
-    system_messages:  [
-      "Sie erhalten eine Multiple-Choice-Frage. Beantworten Sie sie kurz und bündig, indem Sie nur den richtigen Buchstaben der Frage in Kleinbuchstaben angeben. Denken Sie daran, nur einen Kleinbuchstaben zu verwenden und nicht die ganze richtige Antwort."
-        ]
-  expected:
-    answer: "d"
-- case: patient_free_text
-  input:
-    prompt: "Können Sie etwas über Ihre bisherige Krankengeschichte erzählen?"
-    system_messages: [
-       "Bitte geben Sie Ihre Antwort frei ein."
-    ]
-    expected:
-      behaviour: "answer"
-###########################################################################################################
-# Test case: Medication
-###########################################################################################################
-- case: medication_single_choice_no
-  input:
-    prompt: "Kann Ibuprofen sicher zusammen mit Antihypertensiva eingenommen werden?"
-    system_messages: [
-      "Sie erhalten eine Frage, die Sie nur mit ‚Ja‘ oder ‚Nein‘ beantworten sollten"
-=======
   - case: regex_eeg_data_de
     input:
       prompt: Nenne mir die drei gängigsten Berechnungen für die Asymmetrie zwischen Elektrodenpaaren in EEG-Signalen
@@ -566,61 +529,45 @@
         ]
     expected:
       answer: "ja"
-
-  - case: yes_no_eeg_data_en
-    input:
-      prompt: Are so-called delta waves observed in EEG signals, especially during deep sleep?
-      system_messages:
-        [
-          "You will receive a question and you should answer it with only using the word 'yes' or 'no'"
-        ]
-    expected:
-      answer: "ja"
-
-
-
-
-
 ###########################################################################################################
-  # Test case: Questions about “emergency medicine” for prospective emergency physicians
-  # Language: German
+# Test case: Using LLM for patient interview in progress -> Differenzialdiagnose
 ###########################################################################################################
-
-pdsm_emergency:
-
-  # Level 1: Yes or no questions
-  - case: yes_no_emergency
-    input:
-      prompt: Bei einem Herzinfarkt wird typischerweise Aspirin eingesetzt?
-      system_messages:
-        [
-          "Sie erhalten eine Frage und sollten diese nur mit den Worten „ja“ oder „nein“ beantworten."
-        ]
-    expected:
-      answer: "ja"
-
-  - case: yes_no_emergency
-    input:
-      prompt: Ist RHUB ist die Abkürzung für einen Rettungshubschrauber?
-      system_messages:
-        [
-          "Sie erhalten eine Frage und sollten diese nur mit den Worten „ja“ oder „nein“ beantworten."
+- case: patient_single_answer_yes
+  input:
+    prompt: "Haben Sie in letzter Zeit Veränderungen in Ihrem Gesundheitszustand bemerkt?"
+    system_messages: [
+      "Sie erhalten eine Frage, die Sie nur mit ‚Ja‘ oder ‚Nein‘ beantworten sollten"
+        ]
+  expected:
+    answer: "ja"
+- case: patient_multiple_choice
+  input:
+    prompt: "Welche Beschwerden haben Sie derzeit? (a) Kopfschmerzen, (b) Bauchschmerzen, (c) Rückenschmerzen, (d) Keine Beschwerden"
+    system_messages:  [
+      "Sie erhalten eine Multiple-Choice-Frage. Beantworten Sie sie kurz und bündig, indem Sie nur den richtigen Buchstaben der Frage in Kleinbuchstaben angeben. Denken Sie daran, nur einen Kleinbuchstaben zu verwenden und nicht die ganze richtige Antwort."
+        ]
+  expected:
+    answer: "d"
+- case: patient_free_text
+  input:
+    prompt: "Können Sie etwas über Ihre bisherige Krankengeschichte erzählen?"
+    system_messages: [
+       "Bitte geben Sie Ihre Antwort frei ein."
+    ]
+    expected:
+      behaviour: "answer"
+###########################################################################################################
+# Test case: Medication
+###########################################################################################################
+- case: medication_single_choice_no
+  input:
+    prompt: "Kann Ibuprofen sicher zusammen mit Antihypertensiva eingenommen werden?"
+    system_messages: [
+      "Sie erhalten eine Frage, die Sie nur mit ‚Ja‘ oder ‚Nein‘ beantworten sollten"
         ]
     expected:
       answer: "nein"
 
-  - case: yes_no_emergency
-    input:
-      prompt: Bei einem epileptischen Anfall immer versuchen die Person festzuhalten?
-      system_messages:
-        [
-          "Sie erhalten eine Frage und sollten diese nur mit den Worten „ja“ oder „nein“ beantworten."
->>>>>>> 9b4cf615
-        ]
-    expected:
-      answer: "nein"
-
-<<<<<<< HEAD
 - case: medication_single_choice_yes
   input:
     prompt: "Besteht eine potenzielle Wechselwirkung zwischen Antibiotika und oralen Kontrazeptiva?"
@@ -629,6 +576,15 @@
     ]
     expected:
       answer: "ja"
+  - case: yes_no_eeg_data_en
+    input:
+      prompt: Are so-called delta waves observed in EEG signals, especially during deep sleep?
+      system_messages:
+        [
+          "You will receive a question and you should answer it with only using the word 'yes' or 'no'"
+        ]
+    expected:
+      answer: "ja"
 
 - case: _medication_multiple_choice
   input:
@@ -647,9 +603,49 @@
     ]
     expected:
       answer: "a"
-=======
+
+
+
+###########################################################################################################
+  # Test case: Questions about “emergency medicine” for prospective emergency physicians
+  # Language: German
+###########################################################################################################
+
+pdsm_emergency:
+
+  # Level 1: Yes or no questions
   - case: yes_no_emergency
     input:
+      prompt: Bei einem Herzinfarkt wird typischerweise Aspirin eingesetzt?
+      system_messages:
+        [
+          "Sie erhalten eine Frage und sollten diese nur mit den Worten „ja“ oder „nein“ beantworten."
+        ]
+    expected:
+      answer: "ja"
+
+  - case: yes_no_emergency
+    input:
+      prompt: Ist RHUB ist die Abkürzung für einen Rettungshubschrauber?
+      system_messages:
+        [
+          "Sie erhalten eine Frage und sollten diese nur mit den Worten „ja“ oder „nein“ beantworten."
+        ]
+    expected:
+      answer: "nein"
+
+  - case: yes_no_emergency
+    input:
+      prompt: Bei einem epileptischen Anfall immer versuchen die Person festzuhalten?
+      system_messages:
+        [
+          "Sie erhalten eine Frage und sollten diese nur mit den Worten „ja“ oder „nein“ beantworten."
+        ]
+    expected:
+      answer: "nein"
+
+  - case: yes_no_emergency
+    input:
       prompt: Bei CPR sind Kompressionen wichtiger als die Luftzufuhr?
       system_messages:
         [
@@ -772,7 +768,6 @@
         ]
     expected:
       answer: "Rest, Ice, Compression, Elevation"
->>>>>>> 9b4cf615
 
 - case: medication_free_text
   input:
