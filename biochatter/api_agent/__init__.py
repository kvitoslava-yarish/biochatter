--- conflicted
+++ resolved
@@ -5,11 +5,7 @@
 """
 
 from .abc import BaseFetcher, BaseInterpreter, BaseQueryBuilder
-<<<<<<< HEAD
 from .anndata_agent import AnnDataIOQueryBuilder
-=======
-from .anndata import AnnDataIOQueryBuilder
->>>>>>> 6d22cd3c
 from .api_agent import APIAgent
 from .bio_tools import BioToolsFetcher, BioToolsInterpreter, BioToolsQueryBuilder
 from .blast import (
