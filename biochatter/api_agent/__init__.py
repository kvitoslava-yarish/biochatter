--- conflicted
+++ resolved
@@ -9,12 +9,9 @@
     BlastQueryParameters,
 )
 from .oncokb import OncoKBFetcher, OncoKBInterpreter, OncoKBQueryBuilder
-<<<<<<< HEAD
 from .scanpy_tl import ScanpyTLQueryBuilder, ScanpyTLQueryFetcher, ScanpyTLQueryInterpreter
-=======
 from .scanpy_pl import ScanpyPlQueryBuilder
 from .formatters import format_as_rest_call, format_as_python_call
->>>>>>> e85b2e03
 
 __all__ = [
     "APIAgent",
@@ -36,13 +33,10 @@
     "BioToolsInterpreter",
     "BioToolsQueryBuilder",
     "APIAgent",
-<<<<<<< HEAD
     "ScanpyTLQueryBuilder", 
     "ScanpyTLQueryFetcher", 
     "ScanpyTLQueryInterpreter",
-=======
     "ScanpyPlQueryBuilder",
     "format_as_rest_call",
     "format_as_python_call",
->>>>>>> e85b2e03
 ]