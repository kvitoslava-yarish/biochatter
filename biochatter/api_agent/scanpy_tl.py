"""Module for interacting with the `scanpy` API for data tools (`tl`)."""

from typing import TYPE_CHECKING

from langchain_core.output_parsers import PydanticToolsParser
from langchain_core.pydantic_v1 import BaseModel

from .abc import BaseQueryBuilder
from .generate_pydantic_classes_from_module import generate_pydantic_classes

if TYPE_CHECKING:
    from biochatter.llm_connect import Conversation

SCANPY_QUERY_PROMPT = """
You are a world class algorithm for creating queries in structured formats. Your task is to use the scanpy python package
to provide the user with the appropriate function call to answer their question. You focus on the scanpy.tl module, which has 
the following overview:
Any transformation of the data matrix that is not *preprocessing*. In contrast to a *preprocessing* function, a *tool* usually adds an easily interpretable annotation to the data matrix, which can then be visualized with a corresponding plotting function.

### Embeddings

```{eval-rst}
.. autosummary::
   :nosignatures:
   :toctree: ../generated/

   pp.pca
   tl.tsne
   tl.umap
   tl.draw_graph
   tl.diffmap
```

Compute densities on embeddings.

```{eval-rst}
.. autosummary::
   :nosignatures:
   :toctree: ../generated/

   tl.embedding_density
```

### Clustering and trajectory inference

```{eval-rst}
.. autosummary::
   :nosignatures:
   :toctree: ../generated/

   tl.leiden
   tl.louvain
   tl.dendrogram
   tl.dpt
   tl.paga
```

### Data integration

```{eval-rst}
.. autosummary::
   :nosignatures:
   :toctree: ../generated/

   tl.ingest
```

### Marker genes

```{eval-rst}
.. autosummary::
   :nosignatures:
   :toctree: ../generated/

   tl.rank_genes_groups
   tl.filter_rank_genes_groups
   tl.marker_gene_overlap
```

### Gene scores, Cell cycle

```{eval-rst}
.. autosummary::
   :nosignatures:
   :toctree: ../generated/

   tl.score_genes
   tl.score_genes_cell_cycle
```

### Simulations

```{eval-rst}
.. autosummary::
   :nosignatures:
   :toctree: ../generated/

   tl.sim

```
"""


class ScanpyTLQueryBuilder(BaseQueryBuilder):
    """A class for building an ScanpyTLQuery object."""

    def create_runnable(
        self,
        query_parameters: BaseModel,
        conversation: "Conversation",
    ):
        pass

    def parameterise_query(
        self,
        question: str,
        conversation: "Conversation",
        generated_classes=None, # Allow external injection of classes
        module=None,
    ):
        """Generate an ScanpyTLQuery object.

        Generate a ScanpyTLQuery object based on the given question, prompt,
        and BioChatter conversation. Uses a Pydantic model to define the API
        fields. Using langchains .bind_tools method to allow the LLM to parameterise
        the function call, based on the functions available in thescanpy.tl module.

        Args:
        ----
            question (str): The question to be answered.

            conversation: The conversation object used for parameterising the
                BioToolsQuery.

        Returns:
        -------
            BioToolsQueryParameters: the parameterised query object (Pydantic
                model)

        """
<<<<<<< HEAD
        import scanpy as sc

        module = sc.tl
        generated_classes = generate_pydantic_classes(module)
        llm = conversation.chat
        llm_with_tools = llm.bind_tools(generated_classes)
        query = [
            ("system", "You're an expert data scientist"),
            ("human", {question}),
=======
            # Generate classes if not provided
        if generated_classes is None:
            generated_classes = generate_pydantic_classes(module)
            
        llm = conversation.chat
        llm_with_tools = llm.bind_tools(generated_classes)
        query = [
	        ("system", "You're an expert data scientist"), 
            ("human", question),
>>>>>>> 78b5d497
        ]
        chain = llm_with_tools | PydanticToolsParser(tools=generated_classes)
        return chain.invoke(query)<|MERGE_RESOLUTION|>--- conflicted
+++ resolved
@@ -115,7 +115,7 @@
         self,
         question: str,
         conversation: "Conversation",
-        generated_classes=None, # Allow external injection of classes
+        generated_classes=None,  # Allow external injection of classes
         module=None,
     ):
         """Generate an ScanpyTLQuery object.
@@ -138,27 +138,21 @@
                 model)
 
         """
-<<<<<<< HEAD
         import scanpy as sc
 
         module = sc.tl
         generated_classes = generate_pydantic_classes(module)
+        # Generate classes if not provided
+        if generated_classes is None:
+            generated_classes = generate_pydantic_classes(module)
+
         llm = conversation.chat
         llm_with_tools = llm.bind_tools(generated_classes)
         query = [
             ("system", "You're an expert data scientist"),
             ("human", {question}),
-=======
-            # Generate classes if not provided
-        if generated_classes is None:
-            generated_classes = generate_pydantic_classes(module)
-            
-        llm = conversation.chat
-        llm_with_tools = llm.bind_tools(generated_classes)
-        query = [
-	        ("system", "You're an expert data scientist"), 
+            ("system", "You're an expert data scientist"),
             ("human", question),
->>>>>>> 78b5d497
         ]
         chain = llm_with_tools | PydanticToolsParser(tools=generated_classes)
         return chain.invoke(query)